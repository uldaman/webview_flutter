// Copyright 2018 The Chromium Authors. All rights reserved.
// Use of this source code is governed by a BSD-style license that can be
// found in the LICENSE file.

import 'dart:async';
import 'dart:typed_data';

import 'package:flutter/foundation.dart';
import 'package:flutter/gestures.dart';
import 'package:flutter/widgets.dart';

import 'platform_interface.dart';
import 'src/webview_android.dart';
import 'src/webview_cupertino.dart';

typedef void WebViewCreatedCallback(WebViewController controller);

enum JavascriptMode {
  /// JavaScript execution is disabled.
  disabled,

  /// JavaScript execution is not restricted.
  unrestricted,
}

/// Callback type for handling messages sent from Javascript running in a web view.
typedef dynamic JavascriptMessageHandler(List<dynamic> arguments);

/// Information about a navigation action that is about to be executed.
class NavigationRequest {
  NavigationRequest._({this.url, this.isForMainFrame});

  /// The URL that will be loaded if the navigation is executed.
  final String url;

  /// Whether the navigation request is to be loaded as the main frame.
  final bool isForMainFrame;

  @override
  String toString() {
    return '$runtimeType(url: $url, isForMainFrame: $isForMainFrame)';
  }
}

/// A decision on how to handle a navigation request.
enum NavigationDecision {
  /// Prevent the navigation from taking place.
  prevent,

  /// Allow the navigation to take place.
  navigate,
}

/// Decides how to handle a specific navigation request.
///
/// The returned [NavigationDecision] determines how the navigation described by
/// `navigation` should be handled.
///
/// See also: [WebView.navigationDelegate].
typedef FutureOr<NavigationDecision> NavigationDelegate(
    NavigationRequest navigation);

/// Signature for when a [WebView] has finished loading a page.
typedef void PageFinishedCallback(String url);

/// Signature for when a [WebView] has started loading a page.
typedef void PageStartedCallback(String url);

/// Signature for when a [WebView] delegate has error.
typedef void DelegateErrorCallback(String error);

/// Signature for when the current [progress] of loading a page is changed.
typedef void ProgressChangedCallback(double progress);

/// Invoked by [WebViewPlatformController] when the current url is changed.
typedef void URLChangedCallback(String url);

/// Specifies possible restrictions on automatic media playback.
///
/// This is typically used in [WebView.initialMediaPlaybackPolicy].
// The method channel implementation is marshalling this enum to the value's index, so the order
// is important.
enum AutoMediaPlaybackPolicy {
  /// Starting any kind of media playback requires a user action.
  ///
  /// For example: JavaScript code cannot start playing media unless the code was executed
  /// as a result of a user action (like a touch event).
  require_user_action_for_all_media_types,

  /// Starting any kind of media playback is always allowed.
  ///
  /// For example: JavaScript code that's triggered when the page is loaded can start playing
  /// video or audio.
  always_allow,
}

<<<<<<< HEAD
final RegExp _validHandlerNames = RegExp('^[a-zA-Z_][a-zA-Z0-9]*\$');
=======
final RegExp _validChannelNames = RegExp('^[a-zA-Z_][a-zA-Z0-9_]*\$');
>>>>>>> bce2eb10

/// A named handler for receiving messaged from JavaScript code running inside a web view.
class JavascriptHandler {
  /// Constructs a Javascript handler.
  ///
  /// The parameters `name` and `onMessageReceived` must not be null.
  JavascriptHandler({
    @required this.name,
    @required this.onMessageReceived,
  })  : assert(name != null),
        assert(onMessageReceived != null),
        assert(_validHandlerNames.hasMatch(name));

  /// The handler's name.
  ///
  /// Passing this handler object as part of a [WebView.javascriptHandlers] adds a handler object to
  /// the Javascript window object's property named `name`.
  ///
  /// The name must start with a letter or underscore(_), followed by any combination of those
  /// characters plus digits.
  ///
  /// Note that any JavaScript existing `window` property with this name will be overriden.
  ///
  /// See also [WebView.javascriptHandlers] for more details on the handler registration mechanism.
  final String name;

  /// A callback that's invoked when a message is received through the handler.
  final JavascriptMessageHandler onMessageReceived;
}

/// A web view widget for showing html content.
class WebView extends StatefulWidget {
  /// Creates a new web view.
  ///
  /// The web view can be controlled using a `WebViewController` that is passed to the
  /// `onWebViewCreated` callback once the web view is created.
  ///
  /// The `javascriptMode` and `autoMediaPlaybackPolicy` parameters must not be null.
  const WebView({
    Key key,
    this.onWebViewCreated,
    this.injectJavascript,
    this.initialUrl,
    this.javascriptMode = JavascriptMode.disabled,
    this.javascriptHandlers,
    this.navigationDelegate,
    this.gestureRecognizers,
    this.onPageFinished,
    this.onPageStarted,
    this.onDelegateError,
    this.onProgressChanged,
    this.onURLChanged,
    this.debuggingEnabled = false,
    this.userAgent,
    this.initialMediaPlaybackPolicy =
        AutoMediaPlaybackPolicy.require_user_action_for_all_media_types,
  })  : assert(javascriptMode != null),
        assert(initialMediaPlaybackPolicy != null),
        super(key: key);

  static WebViewPlatform _platform;

  /// Sets a custom [WebViewPlatform].
  ///
  /// This property can be set to use a custom platform implementation for WebViews.
  ///
  /// Setting `platform` doesn't affect [WebView]s that were already created.
  ///
  /// The default value is [AndroidWebView] on Android and [CupertinoWebView] on iOS.
  static set platform(WebViewPlatform platform) {
    _platform = platform;
  }

  /// The WebView platform that's used by this WebView.
  ///
  /// The default value is [AndroidWebView] on Android and [CupertinoWebView] on iOS.
  static WebViewPlatform get platform {
    if (_platform == null) {
      switch (defaultTargetPlatform) {
        case TargetPlatform.android:
          _platform = AndroidWebView();
          break;
        case TargetPlatform.iOS:
          _platform = CupertinoWebView();
          break;
        default:
          throw UnsupportedError(
              "Trying to use the default webview implementation for $defaultTargetPlatform but there isn't a default one");
      }
    }
    return _platform;
  }

  /// If not null invoked once the web view is created.
  final WebViewCreatedCallback onWebViewCreated;

  /// Which gestures should be consumed by the web view.
  ///
  /// It is possible for other gesture recognizers to be competing with the web view on pointer
  /// events, e.g if the web view is inside a [ListView] the [ListView] will want to handle
  /// vertical drags. The web view will claim gestures that are recognized by any of the
  /// recognizers on this list.
  ///
  /// When this set is empty or null, the web view will only handle pointer events for gestures that
  /// were not claimed by any other gesture recognizer.
  final Set<Factory<OneSequenceGestureRecognizer>> gestureRecognizers;

  /// The javascript injected at document start.
  final String injectJavascript;

  /// The initial URL to load.
  final String initialUrl;

  /// Whether Javascript execution is enabled.
  final JavascriptMode javascriptMode;

  /// The set of [JavascriptHandler]s available to JavaScript code running in the web view.
  ///
  /// For each [JavascriptHandler] in the set, a handler object is made available for the
  /// JavaScript code in a window property named [JavascriptHandler.name].
  /// The JavaScript code can then call `postMessage` on that object to send a message that will be
  /// passed to [JavascriptHandler.onMessageReceived].
  ///
  /// For example for the following JavascriptHandler:
  ///
  /// ```dart
  /// JavascriptHandler(name: 'Print', onMessageReceived: (List<dynamic> arguments) { print(arguments); });
  /// ```
  ///
  /// JavaScript code can call:
  ///
  /// ```javascript
  /// Print('Hello');
  /// ```
  ///
  /// To asynchronously invoke the message handler which will print the message to standard output.
  ///
  /// Adding a new JavaScript handler only takes affect after the next page is loaded.
  ///
  /// Set values must not be null. A [JavascriptHandler.name] cannot be the same for multiple
  /// handlers in the list.
  ///
  /// A null value is equivalent to an empty set.
  final Set<JavascriptHandler> javascriptHandlers;

  /// A delegate function that decides how to handle navigation actions.
  ///
  /// When a navigation is initiated by the WebView (e.g when a user clicks a link)
  /// this delegate is called and has to decide how to proceed with the navigation.
  ///
  /// See [NavigationDecision] for possible decisions the delegate can take.
  ///
  /// When null all navigation actions are allowed.
  ///
  /// Caveats on Android:
  ///
  ///   * Navigation actions targeted to the main frame can be intercepted,
  ///     navigation actions targeted to subframes are allowed regardless of the value
  ///     returned by this delegate.
  ///   * Setting a navigationDelegate makes the WebView treat all navigations as if they were
  ///     triggered by a user gesture, this disables some of Chromium's security mechanisms.
  ///     A navigationDelegate should only be set when loading trusted content.
  ///   * On Android WebView versions earlier than 67(most devices running at least Android L+ should have
  ///     a later version):
  ///     * When a navigationDelegate is set pages with frames are not properly handled by the
  ///       webview, and frames will be opened in the main frame.
  ///     * When a navigationDelegate is set HTTP requests do not include the HTTP referer header.
  final NavigationDelegate navigationDelegate;

  /// Invoked when a page has finished loading.
  ///
  /// This is invoked only for the main frame.
  ///
  /// When [onPageFinished] is invoked on Android, the page being rendered may
  /// not be updated yet.
  ///
  /// When invoked on iOS or Android, any Javascript code that is embedded
  /// directly in the HTML has been loaded and code injected with
  /// [WebViewController.evaluateJavascript] can assume this.
  final PageFinishedCallback onPageFinished;

  /// Invoked when a page has started loading.
  final PageStartedCallback onPageStarted;

  /// Invoked when a page has started loading.
  final DelegateErrorCallback onDelegateError;

  /// Invoked by [WebViewPlatformController] when the current [progress]
  /// (range 0-1.0) of loading a page is changed.
  final ProgressChangedCallback onProgressChanged;

  /// Invoked by [WebViewPlatformController] when the current url is changed.
  final URLChangedCallback onURLChanged;

  /// Controls whether WebView debugging is enabled.
  ///
  /// Setting this to true enables [WebView debugging on Android](https://developers.google.com/web/tools/chrome-devtools/remote-debugging/).
  ///
  /// WebView debugging is enabled by default in dev builds on iOS.
  ///
  /// To debug WebViews on iOS:
  /// - Enable developer options (Open Safari, go to Preferences -> Advanced and make sure "Show Develop Menu in Menubar" is on.)
  /// - From the Menu-bar (of Safari) select Develop -> iPhone Simulator -> <your webview page>
  ///
  /// By default `debuggingEnabled` is false.
  final bool debuggingEnabled;

  /// The value used for the HTTP User-Agent: request header.
  ///
  /// When null the platform's webview default is used for the User-Agent header.
  ///
  /// When the [WebView] is rebuilt with a different `userAgent`, the page reloads and the request uses the new User Agent.
  ///
  /// When [WebViewController.goBack] is called after changing `userAgent` the previous `userAgent` value is used until the page is reloaded.
  ///
  /// This field is ignored on iOS versions prior to 9 as the platform does not support a custom
  /// user agent.
  ///
  /// By default `userAgent` is null.
  final String userAgent;

  /// Which restrictions apply on automatic media playback.
  ///
  /// This initial value is applied to the platform's webview upon creation. Any following
  /// changes to this parameter are ignored (as long as the state of the [WebView] is preserved).
  ///
  /// The default policy is [AutoMediaPlaybackPolicy.require_user_action_for_all_media_types].
  final AutoMediaPlaybackPolicy initialMediaPlaybackPolicy;

  @override
  State<StatefulWidget> createState() => _WebViewState();
}

class _WebViewState extends State<WebView> {
  final Completer<WebViewController> _controller =
      Completer<WebViewController>();

  _PlatformCallbacksHandler _platformCallbacksHandler;

  @override
  Widget build(BuildContext context) {
    return WebView.platform.build(
      context: context,
      onWebViewPlatformCreated: _onWebViewPlatformCreated,
      webViewPlatformCallbacksHandler: _platformCallbacksHandler,
      gestureRecognizers: widget.gestureRecognizers,
      creationParams: _creationParamsfromWidget(widget),
    );
  }

  @override
  void initState() {
    super.initState();
    _assertJavascriptHandlerNamesAreUnique();
    _platformCallbacksHandler = _PlatformCallbacksHandler(widget);
  }

  @override
  void didUpdateWidget(WebView oldWidget) {
    super.didUpdateWidget(oldWidget);
    _assertJavascriptHandlerNamesAreUnique();
    _controller.future.then((WebViewController controller) {
      _platformCallbacksHandler._widget = widget;
      controller._updateWidget(widget);
    });
  }

  void _onWebViewPlatformCreated(WebViewPlatformController webViewPlatform) {
    final WebViewController controller =
        WebViewController._(widget, webViewPlatform, _platformCallbacksHandler);
    _controller.complete(controller);
    if (widget.onWebViewCreated != null) {
      widget.onWebViewCreated(controller);
    }
  }

  void _assertJavascriptHandlerNamesAreUnique() {
    if (widget.javascriptHandlers == null ||
        widget.javascriptHandlers.isEmpty) {
      return;
    }
    assert(_extractHandlerNames(widget.javascriptHandlers).length ==
        widget.javascriptHandlers.length);
  }
}

CreationParams _creationParamsfromWidget(WebView widget) {
  return CreationParams(
    injectJavascript: widget.injectJavascript,
    initialUrl: widget.initialUrl,
    webSettings: _webSettingsFromWidget(widget),
    userAgent: widget.userAgent,
    autoMediaPlaybackPolicy: widget.initialMediaPlaybackPolicy,
  );
}

WebSettings _webSettingsFromWidget(WebView widget) {
  return WebSettings(
    javascriptMode: widget.javascriptMode,
    hasNavigationDelegate: widget.navigationDelegate != null,
    debuggingEnabled: widget.debuggingEnabled,
    userAgent: WebSetting<String>.of(widget.userAgent),
  );
}

// This method assumes that no fields in `currentValue` are null.
WebSettings _clearUnchangedWebSettings(
    WebSettings currentValue, WebSettings newValue) {
  assert(currentValue.javascriptMode != null);
  assert(currentValue.hasNavigationDelegate != null);
  assert(currentValue.debuggingEnabled != null);
  assert(currentValue.userAgent.isPresent);
  assert(newValue.javascriptMode != null);
  assert(newValue.hasNavigationDelegate != null);
  assert(newValue.debuggingEnabled != null);
  assert(newValue.userAgent.isPresent);

  JavascriptMode javascriptMode;
  bool hasNavigationDelegate;
  bool debuggingEnabled;
  WebSetting<String> userAgent = WebSetting<String>.absent();
  if (currentValue.javascriptMode != newValue.javascriptMode) {
    javascriptMode = newValue.javascriptMode;
  }
  if (currentValue.hasNavigationDelegate != newValue.hasNavigationDelegate) {
    hasNavigationDelegate = newValue.hasNavigationDelegate;
  }
  if (currentValue.debuggingEnabled != newValue.debuggingEnabled) {
    debuggingEnabled = newValue.debuggingEnabled;
  }
  if (currentValue.userAgent != newValue.userAgent) {
    userAgent = newValue.userAgent;
  }

  return WebSettings(
    javascriptMode: javascriptMode,
    hasNavigationDelegate: hasNavigationDelegate,
    debuggingEnabled: debuggingEnabled,
    userAgent: userAgent,
  );
}

Set<String> _extractHandlerNames(Set<JavascriptHandler> handlers) {
  final Set<String> handlerNames = handlers == null
      // TODO(iskakaushik): Remove this when collection literals makes it to stable.
      // ignore: prefer_collection_literals
      ? Set<String>()
      : handlers.map((JavascriptHandler handler) => handler.name).toSet();
  return handlerNames;
}

class _PlatformCallbacksHandler implements WebViewPlatformCallbacksHandler {
  _PlatformCallbacksHandler(this._widget) {
    _updateJavascriptHandlers(_widget.javascriptHandlers);
  }

  WebView _widget;

  // Maps a handler name to a handler.
  final Map<String, JavascriptHandler> _javascriptHandlers =
      <String, JavascriptHandler>{};

  @override
  dynamic onJavaScriptChannelMessage(String handler, List<dynamic> arguments) {
    return _javascriptHandlers[handler].onMessageReceived(arguments);
  }

  @override
  FutureOr<bool> onNavigationRequest({String url, bool isForMainFrame}) async {
    final NavigationRequest request =
        NavigationRequest._(url: url, isForMainFrame: isForMainFrame);
    final bool allowNavigation = _widget.navigationDelegate == null ||
        await _widget.navigationDelegate(request) ==
            NavigationDecision.navigate;
    return allowNavigation;
  }

  @override
  void onPageFinished(String url) {
    if (_widget.onPageFinished != null) {
      _widget.onPageFinished(url);
    }
  }

  @override
  void onPageStarted(String url) {
    if (_widget.onPageStarted != null) {
      _widget.onPageStarted(url);
    }
  }

  @override
  void onDelegateError(String url) {
    if (_widget.onDelegateError != null) {
      _widget.onDelegateError(url);
    }
  }

  @override
  void onProgressChanged(double progress) {
    if (_widget.onProgressChanged != null) {
      _widget.onProgressChanged(progress);
    }
  }

  @override
  void onURLChanged(String url) {
    if (_widget.onURLChanged != null) {
      _widget.onURLChanged(url);
    }
  }

  void _updateJavascriptHandlers(Set<JavascriptHandler> handlers) {
    _javascriptHandlers.clear();
    if (handlers == null) {
      return;
    }
    for (JavascriptHandler handler in handlers) {
      _javascriptHandlers[handler.name] = handler;
    }
  }
}

/// Controls a [WebView].
///
/// A [WebViewController] instance can be obtained by setting the [WebView.onWebViewCreated]
/// callback for a [WebView] widget.
class WebViewController {
  WebViewController._(
    this._widget,
    this._webViewPlatformController,
    this._platformCallbacksHandler,
  ) : assert(_webViewPlatformController != null) {
    _settings = _webSettingsFromWidget(_widget);
  }

  final WebViewPlatformController _webViewPlatformController;

  final _PlatformCallbacksHandler _platformCallbacksHandler;

  WebSettings _settings;

  WebView _widget;

  /// Loads the specified URL.
  ///
  /// If `headers` is not null and the URL is an HTTP URL, the key value paris in `headers` will
  /// be added as key value pairs of HTTP headers for the request.
  ///
  /// `url` must not be null.
  ///
  /// Throws an ArgumentError if `url` is not a valid URL string.
  Future<void> loadUrl(
    String url, {
    Map<String, String> headers,
  }) async {
    assert(url != null);
    _validateUrlString(url);
    return _webViewPlatformController.loadUrl(url, headers);
  }

  /// Accessor to the current URL that the WebView is displaying.
  ///
  /// If [WebView.initialUrl] was never specified, returns `null`.
  /// Note that this operation is asynchronous, and it is possible that the
  /// current URL changes again by the time this function returns (in other
  /// words, by the time this future completes, the WebView may be displaying a
  /// different URL).
  Future<String> currentUrl() {
    return _webViewPlatformController.currentUrl();
  }

  /// Accessor to the current title that the WebView is displaying.
  Future<String> currentTitle() {
    return _webViewPlatformController.currentTitle();
  }

  /// Takes a screenshot (in PNG format) of the WebView's visible viewport and returns a `Uint8List`. Returns `null` if it wasn't be able to take it.
  Future<Uint8List> takeScreenshot() {
    return _webViewPlatformController.takeScreenshot();
  }

  /// Checks whether there's a back history item.
  ///
  /// Note that this operation is asynchronous, and it is possible that the "canGoBack" state has
  /// changed by the time the future completed.
  Future<bool> canGoBack() {
    return _webViewPlatformController.canGoBack();
  }

  /// Checks whether there's a forward history item.
  ///
  /// Note that this operation is asynchronous, and it is possible that the "canGoForward" state has
  /// changed by the time the future completed.
  Future<bool> canGoForward() {
    return _webViewPlatformController.canGoForward();
  }

  /// Goes back in the history of this WebView.
  ///
  /// If there is no back history item this is a no-op.
  Future<void> goBack() {
    return _webViewPlatformController.goBack();
  }

  /// Goes forward in the history of this WebView.
  ///
  /// If there is no forward history item this is a no-op.
  Future<void> goForward() {
    return _webViewPlatformController.goForward();
  }

  /// Reloads the current URL.
  Future<void> reload() {
    return _webViewPlatformController.reload();
  }

  /// Stop loads the current URL.
  Future<void> stopLoading() {
    return _webViewPlatformController.stopLoading();
  }

  /// Clears all caches used by the [WebView].
  ///
  /// The following caches are cleared:
  ///	1. Browser HTTP Cache.
  ///	2. [Cache API](https://developers.google.com/web/fundamentals/instant-and-offline/web-storage/cache-api) caches.
  ///    These are not yet supported in iOS WkWebView. Service workers tend to use this cache.
  ///	3. Application cache.
  ///	4. Local Storage.
  ///
  /// Note: Calling this method also triggers a reload.
  Future<void> clearCache() async {
    await _webViewPlatformController.clearCache();
    return reload();
  }

  Future<void> _updateWidget(WebView widget) async {
    _widget = widget;
    await _updateSettings(_webSettingsFromWidget(widget));
    await _updateJavascriptHandlers(widget.javascriptHandlers);
  }

  Future<void> _updateSettings(WebSettings newSettings) {
    final WebSettings update =
        _clearUnchangedWebSettings(_settings, newSettings);
    _settings = newSettings;
    return _webViewPlatformController.updateSettings(update);
  }

  Future<void> _updateJavascriptHandlers(
      Set<JavascriptHandler> newHandlers) async {
    _platformCallbacksHandler._updateJavascriptHandlers(newHandlers);
  }

  /// Evaluates a JavaScript expression in the context of the current page.
  ///
  /// On Android returns the evaluation result as a JSON formatted string.
  ///
  /// On iOS depending on the value type the return value would be one of:
  ///
  ///  - For primitive JavaScript types: the value string formatted (e.g JavaScript 100 returns '100').
  ///  - For JavaScript arrays of supported types: a string formatted NSArray(e.g '(1,2,3), note that the string for NSArray is formatted and might contain newlines and extra spaces.').
  ///  - Other non-primitive types are not supported on iOS and will complete the Future with an error.
  ///
  /// The Future completes with an error if a JavaScript error occurred, or on iOS, if the type of the
  /// evaluated expression is not supported as described above.
  ///
  /// When evaluating Javascript in a [WebView], it is best practice to wait for
  /// the [WebView.onPageFinished] callback. This guarantees all the Javascript
  /// embedded in the main frame HTML has been loaded.
  Future<String> evaluateJavascript(String javascriptString) {
    if (_settings.javascriptMode == JavascriptMode.disabled) {
      return Future<String>.error(FlutterError(
          'JavaScript mode must be enabled/unrestricted when calling evaluateJavascript.'));
    }
    if (javascriptString == null) {
      return Future<String>.error(
          ArgumentError('The argument javascriptString must not be null.'));
    }
    // TODO(amirh): remove this on when the invokeMethod update makes it to stable Flutter.
    // https://github.com/flutter/flutter/issues/26431
    // ignore: strong_mode_implicit_dynamic_method
    return _webViewPlatformController.evaluateJavascript(javascriptString);
  }

<<<<<<< HEAD
  /// Sets the main page contents and base URL.
  Future<void> loadHTMLString(String html, String url) {
    return _webViewPlatformController.loadHTMLString(html, url);
=======
  /// Returns the title of the currently loaded page.
  Future<String> getTitle() {
    return _webViewPlatformController.getTitle();
>>>>>>> bce2eb10
  }
}

/// Manages cookies pertaining to all [WebView]s.
class CookieManager {
  /// Creates a [CookieManager] -- returns the instance if it's already been called.
  factory CookieManager() {
    return _instance ??= CookieManager._();
  }

  CookieManager._();

  static CookieManager _instance;

  /// Clears all cookies for all [WebView] instances.
  ///
  /// This is a no op on iOS version smaller than 9.
  ///
  /// Returns true if cookies were present before clearing, else false.
  Future<bool> clearCookies() => WebView.platform.clearCookies();
}

// Throws an ArgumentError if `url` is not a valid URL string.
void _validateUrlString(String url) {
  try {
    final Uri uri = Uri.parse(url);
    if (uri.scheme.isEmpty) {
      throw ArgumentError('Missing scheme in URL string: "$url"');
    }
  } on FormatException catch (e) {
    throw ArgumentError(e);
  }
}<|MERGE_RESOLUTION|>--- conflicted
+++ resolved
@@ -94,11 +94,7 @@
   always_allow,
 }
 
-<<<<<<< HEAD
-final RegExp _validHandlerNames = RegExp('^[a-zA-Z_][a-zA-Z0-9]*\$');
-=======
-final RegExp _validChannelNames = RegExp('^[a-zA-Z_][a-zA-Z0-9_]*\$');
->>>>>>> bce2eb10
+final RegExp _validHandlerNames = RegExp('^[a-zA-Z_][a-zA-Z0-9_]*\$');
 
 /// A named handler for receiving messaged from JavaScript code running inside a web view.
 class JavascriptHandler {
@@ -571,11 +567,6 @@
     return _webViewPlatformController.currentUrl();
   }
 
-  /// Accessor to the current title that the WebView is displaying.
-  Future<String> currentTitle() {
-    return _webViewPlatformController.currentTitle();
-  }
-
   /// Takes a screenshot (in PNG format) of the WebView's visible viewport and returns a `Uint8List`. Returns `null` if it wasn't be able to take it.
   Future<Uint8List> takeScreenshot() {
     return _webViewPlatformController.takeScreenshot();
@@ -685,15 +676,9 @@
     return _webViewPlatformController.evaluateJavascript(javascriptString);
   }
 
-<<<<<<< HEAD
-  /// Sets the main page contents and base URL.
-  Future<void> loadHTMLString(String html, String url) {
-    return _webViewPlatformController.loadHTMLString(html, url);
-=======
   /// Returns the title of the currently loaded page.
   Future<String> getTitle() {
     return _webViewPlatformController.getTitle();
->>>>>>> bce2eb10
   }
 }
 
