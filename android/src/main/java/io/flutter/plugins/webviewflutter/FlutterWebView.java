// Copyright 2018 The Chromium Authors. All rights reserved.
// Use of this source code is governed by a BSD-style license that can be
// found in the LICENSE file.

package io.flutter.plugins.webviewflutter;

import android.annotation.TargetApi;
import android.content.Context;
import android.content.ContextWrapper;
import android.hardware.display.DisplayManager;
import android.os.Build;
import android.os.Handler;
import android.view.View;
import android.app.Activity;
import android.webkit.WebView;
import android.webkit.WebSettings;
import android.webkit.WebChromeClient;
import android.webkit.WebStorage;
import android.webkit.WebViewClient;
import io.flutter.app.FlutterApplication;
import io.flutter.plugin.common.BinaryMessenger;
import io.flutter.plugin.common.MethodCall;
import io.flutter.plugin.common.MethodChannel;
import io.flutter.plugin.common.MethodChannel.MethodCallHandler;
import io.flutter.plugin.common.MethodChannel.Result;
import io.flutter.plugin.platform.PlatformView;
import java.util.ArrayList;
import java.util.Collections;
import java.util.HashMap;
import java.util.Map;
import android.graphics.Bitmap;
import android.graphics.Canvas;
import android.graphics.Picture;
import java.io.ByteArrayOutputStream;
import java.io.IOException;

public class FlutterWebView implements PlatformView, MethodCallHandler {
  private final InputAwareWebView webView;
  private final MethodChannel methodChannel;
  private final FlutterWebViewClient flutterWebViewClient;
  private final Handler platformThreadHandler;
  private String currentURL = "";

  @TargetApi(Build.VERSION_CODES.JELLY_BEAN_MR1)
  @SuppressWarnings("unchecked")
  FlutterWebView(
      final Context context,
      BinaryMessenger messenger,
      int id,
      Map<String, Object> params,
      View containerView) {

    Context wrappedContext = wrapContext(context);
    DisplayListenerProxy displayListenerProxy = new DisplayListenerProxy();
    DisplayManager displayManager =
            (DisplayManager) wrappedContext.getSystemService(Context.DISPLAY_SERVICE);
    displayListenerProxy.onPreWebViewInitialization(displayManager);
    webView = new InputAwareWebView(wrappedContext, containerView);
    displayListenerProxy.onPostWebViewInitialization(displayManager);

    platformThreadHandler = new Handler(wrappedContext.getMainLooper());

    webView.getSettings().setDatabaseEnabled(true);
    webView.getSettings().setDomStorageEnabled(true);
    webView.getSettings().setMixedContentMode(WebSettings.MIXED_CONTENT_COMPATIBILITY_MODE);

    methodChannel = new MethodChannel(messenger, "plugins.flutter.io/webview_" + id);
    methodChannel.setMethodCallHandler(this);

    flutterWebViewClient = new FlutterWebViewClient(methodChannel);
    applySettings((Map<String, Object>) params.get("settings"));

    JavaScriptChannel jsc = new JavaScriptChannel(webView, methodChannel, platformThreadHandler);
    if (params.containsKey("injectJavascript")) {
       jsc.setPreloadJavascript((String)params.get("injectJavascript"));
    }
    webView.addJavascriptInterface(jsc, "flutter_webview");

    updateAutoMediaPlaybackPolicy((Integer) params.get("autoMediaPlaybackPolicy"));
    if (params.containsKey("userAgent")) {
      String userAgent = (String) params.get("userAgent");
      updateUserAgent(userAgent);
    }
    if (params.containsKey("initialUrl")) {
      String url = (String) params.get("initialUrl");
      webView.loadUrl(url);
    }
  }

  private Context wrapContext(Context context) {
    Context activityContext = context;
    Context appContext = context.getApplicationContext();
    if (appContext instanceof FlutterApplication) {
      Activity currentActivity = ((FlutterApplication) appContext).getCurrentActivity();
      if (currentActivity != null) {
        activityContext = currentActivity;
      }
    }
    final Context finalContext = activityContext;
    return new ContextWrapper(context) {
      @Override
      public Object getSystemService(String name) {
        if (name == Context.WINDOW_SERVICE) {
          return finalContext.getSystemService(name);
        }
        return super.getSystemService(name);
      }
    };
  }

  @Override
  public View getView() {
    return webView;
  }

  // @Override
  // This is overriding a method that hasn't rolled into stable Flutter yet. Including the
  // annotation would cause compile time failures in versions of Flutter too old to include the new
  // method. However leaving it raw like this means that the method will be ignored in old versions
  // of Flutter but used as an override anyway wherever it's actually defined.
  // TODO(mklim): Add the @Override annotation once flutter/engine#9727 rolls to stable.
  public void onInputConnectionUnlocked() {
    webView.unlockInputConnection();
  }

  // @Override
  // This is overriding a method that hasn't rolled into stable Flutter yet. Including the
  // annotation would cause compile time failures in versions of Flutter too old to include the new
  // method. However leaving it raw like this means that the method will be ignored in old versions
  // of Flutter but used as an override anyway wherever it's actually defined.
  // TODO(mklim): Add the @Override annotation once flutter/engine#9727 rolls to stable.
  public void onInputConnectionLocked() {
    webView.lockInputConnection();
  }

  // @Override
  // This is overriding a method that hasn't rolled into stable Flutter yet. Including the
  // annotation would cause compile time failures in versions of Flutter too old to include the new
  // method. However leaving it raw like this means that the method will be ignored in old versions
  // of Flutter but used as an override anyway wherever it's actually defined.
  // TODO(mklim): Add the @Override annotation once stable passes v1.10.9.
  public void onFlutterViewAttached(View flutterView) {
    webView.setContainerView(flutterView);
  }

  // @Override
  // This is overriding a method that hasn't rolled into stable Flutter yet. Including the
  // annotation would cause compile time failures in versions of Flutter too old to include the new
  // method. However leaving it raw like this means that the method will be ignored in old versions
  // of Flutter but used as an override anyway wherever it's actually defined.
  // TODO(mklim): Add the @Override annotation once stable passes v1.10.9.
  public void onFlutterViewDetached() {
    webView.setContainerView(null);
  }

  @Override
  public void onMethodCall(MethodCall methodCall, Result result) {
    switch (methodCall.method) {
      case "loadUrl":
        loadUrl(methodCall, result);
        break;
      case "updateSettings":
        updateSettings(methodCall, result);
        break;
      case "canGoBack":
        canGoBack(result);
        break;
      case "canGoForward":
        canGoForward(result);
        break;
      case "goBack":
        goBack(result);
        break;
      case "goForward":
        goForward(result);
        break;
      case "reload":
        reload(result);
        break;
      case "stopLoading":
        stopLoading(result);
        break;
      case "currentUrl":
        currentUrl(result);
        break;
      case "currentTitle":
        currentTitle(result);
        break;
      case "evaluateJavascript":
        evaluateJavaScript(methodCall, result);
        break;
      case "takeScreenshot":
        takeScreenshot(result);
        break;
      case "clearCache":
        clearCache(result);
        break;
<<<<<<< HEAD
      case "loadHTMLString":
        loadDataWithBaseURL(methodCall, result);
=======
      case "getTitle":
        getTitle(result);
>>>>>>> bce2eb10
        break;
      default:
        result.notImplemented();
    }
  }

  @SuppressWarnings("unchecked")
  private void loadUrl(MethodCall methodCall, Result result) {
    Map<String, Object> request = (Map<String, Object>) methodCall.arguments;
    String url = (String) request.get("url");
    Map<String, String> headers = (Map<String, String>) request.get("headers");
    if (headers == null) {
      headers = Collections.emptyMap();
    }
    webView.loadUrl(url, headers);
    result.success(null);
  }

  private void canGoBack(Result result) {
    result.success(webView.canGoBack());
  }

  private void canGoForward(Result result) {
    result.success(webView.canGoForward());
  }

  private void goBack(Result result) {
    if (webView.canGoBack()) {
      webView.goBack();
    }
    result.success(null);
  }

  private void goForward(Result result) {
    if (webView.canGoForward()) {
      webView.goForward();
    }
    result.success(null);
  }

  private void reload(Result result) {
    webView.reload();
    result.success(null);
  }

  private void stopLoading(Result result) {
    webView.stopLoading();
    result.success(null);
  }

  private void currentUrl(Result result) {
    result.success(webView.getUrl());
  }

  private void currentTitle(Result result) {
    result.success(webView.getTitle());
  }

  @SuppressWarnings("unchecked")
  private void updateSettings(MethodCall methodCall, Result result) {
    applySettings((Map<String, Object>) methodCall.arguments);
    result.success(null);
  }

  @TargetApi(Build.VERSION_CODES.KITKAT)
  private void evaluateJavaScript(MethodCall methodCall, final Result result) {
    String jsString = (String) methodCall.arguments;
    if (jsString == null) {
      throw new UnsupportedOperationException("JavaScript string cannot be null");
    }
    webView.evaluateJavascript(
        jsString,
        new android.webkit.ValueCallback<String>() {
          @Override
          public void onReceiveValue(String value) {
            result.success(value);
          }
        });
  }

  private void takeScreenshot(Result result) {
    Bitmap b = Bitmap.createBitmap(webView.getWidth(), webView.getHeight(), Bitmap.Config.ARGB_8888);
    Canvas c = new Canvas(b);
    c.translate(-webView.getScrollX(), -webView.getScrollY());
    webView.draw(c);
    ByteArrayOutputStream byteArrayOutputStream = new ByteArrayOutputStream();
    b.compress(Bitmap.CompressFormat.PNG, 100, byteArrayOutputStream);
    try {
      byteArrayOutputStream.close();
    } catch (IOException e) {
      e.printStackTrace();
    }
    result.success(byteArrayOutputStream.toByteArray());
  }

  private void clearCache(Result result) {
    webView.clearCache(true);
    WebStorage.getInstance().deleteAllData();
    result.success(null);
  }

<<<<<<< HEAD
  private void loadDataWithBaseURL(MethodCall methodCall, Result result) {
    ArrayList<String> arguments = (ArrayList<String>) methodCall.arguments;
    webView.loadDataWithBaseURL(arguments.get(0), arguments.get(1), null, null,null);
    result.success(null);
=======
  private void getTitle(Result result) {
    result.success(webView.getTitle());
>>>>>>> bce2eb10
  }

  private void applySettings(Map<String, Object> settings) {
    for (String key : settings.keySet()) {
      switch (key) {
        case "jsMode":
          updateJsMode((Integer) settings.get(key));
          break;
        case "hasNavigationDelegate":
          final boolean hasNavigationDelegate = (boolean) settings.get(key);

          final WebViewClient webViewClient =
              flutterWebViewClient.createWebViewClient(hasNavigationDelegate);

          webView.setWebViewClient(webViewClient);
          webView.setWebChromeClient(new WebChromeClient() {
            @Override
            public void onProgressChanged(WebView view, int newProgress) {
              Map<String, Object> args = new HashMap<>();
              if (!view.getUrl().equals(currentURL)) {
                currentURL = view.getUrl();
                args.put("url", currentURL);
                methodChannel.invokeMethod("onURLChanged", args);
              }
              args.put("progress", newProgress / 100.0);
              methodChannel.invokeMethod("onProgressChanged", args);
            }
          });
          break;
        case "debuggingEnabled":
          final boolean debuggingEnabled = (boolean) settings.get(key);
          webView.setWebContentsDebuggingEnabled(debuggingEnabled);
          break;
        case "userAgent":
          updateUserAgent((String) settings.get(key));
          break;
        default:
          throw new IllegalArgumentException("Unknown WebView setting: " + key);
      }
    }
  }

  private void updateJsMode(int mode) {
    switch (mode) {
      case 0: // disabled
        webView.getSettings().setJavaScriptEnabled(false);
        break;
      case 1: // unrestricted
        webView.getSettings().setJavaScriptEnabled(true);
        break;
      default:
        throw new IllegalArgumentException("Trying to set unknown JavaScript mode: " + mode);
    }
  }

  private void updateAutoMediaPlaybackPolicy(int mode) {
    // This is the index of the AutoMediaPlaybackPolicy enum, index 1 is always_allow, for all
    // other values we require a user gesture.
    boolean requireUserGesture = mode != 1;
    webView.getSettings().setMediaPlaybackRequiresUserGesture(requireUserGesture);
  }

  private void updateUserAgent(String userAgent) {
    webView.getSettings().setUserAgentString(userAgent);
  }

  @Override
  public void dispose() {
    methodChannel.setMethodCallHandler(null);
    webView.dispose();
    webView.destroy();
  }
}<|MERGE_RESOLUTION|>--- conflicted
+++ resolved
@@ -183,8 +183,8 @@
       case "currentUrl":
         currentUrl(result);
         break;
-      case "currentTitle":
-        currentTitle(result);
+      case "loadHTMLString":
+        loadDataWithBaseURL(methodCall, result);
         break;
       case "evaluateJavascript":
         evaluateJavaScript(methodCall, result);
@@ -195,13 +195,8 @@
       case "clearCache":
         clearCache(result);
         break;
-<<<<<<< HEAD
-      case "loadHTMLString":
-        loadDataWithBaseURL(methodCall, result);
-=======
       case "getTitle":
         getTitle(result);
->>>>>>> bce2eb10
         break;
       default:
         result.notImplemented();
@@ -254,10 +249,6 @@
 
   private void currentUrl(Result result) {
     result.success(webView.getUrl());
-  }
-
-  private void currentTitle(Result result) {
-    result.success(webView.getTitle());
   }
 
   @SuppressWarnings("unchecked")
@@ -303,15 +294,14 @@
     result.success(null);
   }
 
-<<<<<<< HEAD
   private void loadDataWithBaseURL(MethodCall methodCall, Result result) {
     ArrayList<String> arguments = (ArrayList<String>) methodCall.arguments;
     webView.loadDataWithBaseURL(arguments.get(0), arguments.get(1), null, null,null);
     result.success(null);
-=======
+  }
+
   private void getTitle(Result result) {
     result.success(webView.getTitle());
->>>>>>> bce2eb10
   }
 
   private void applySettings(Map<String, Object> settings) {
