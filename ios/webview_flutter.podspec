#
# To learn more about a Podspec see http://guides.cocoapods.org/syntax/podspec.html
#
Pod::Spec.new do |s|
  s.name             = 'webview_flutter'
  s.version          = '0.0.1'
  s.summary          = 'A WebView Plugin for Flutter.'
  s.description      = <<-DESC
A WebView Plugin for Flutter.
                       DESC
  s.homepage         = 'http://example.com'
  s.license          = { :file => '../LICENSE' }
  s.author           = { 'Your Company' => 'email@example.com' }
  s.source           = { :path => '.' }
  s.source_files = 'Classes/**/*'
  s.public_header_files = 'Classes/**/*.h'
  s.dependency 'Flutter'

<<<<<<< HEAD
  s.ios.deployment_target = '11.0'
=======
  s.platform = :ios, '8.0'
  s.pod_target_xcconfig = { 'DEFINES_MODULE' => 'YES', 'VALID_ARCHS[sdk=iphonesimulator*]' => 'x86_64' }
>>>>>>> bce2eb10
end<|MERGE_RESOLUTION|>--- conflicted
+++ resolved
@@ -16,10 +16,6 @@
   s.public_header_files = 'Classes/**/*.h'
   s.dependency 'Flutter'
 
-<<<<<<< HEAD
   s.ios.deployment_target = '11.0'
-=======
-  s.platform = :ios, '8.0'
   s.pod_target_xcconfig = { 'DEFINES_MODULE' => 'YES', 'VALID_ARCHS[sdk=iphonesimulator*]' => 'x86_64' }
->>>>>>> bce2eb10
 end