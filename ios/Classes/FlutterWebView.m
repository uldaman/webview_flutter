--- conflicted
+++ resolved
@@ -123,21 +123,16 @@
     [self onStopLoading:call result:result];
   } else if ([[call method] isEqualToString:@"currentUrl"]) {
     [self onCurrentUrl:call result:result];
-  } else if ([[call method] isEqualToString:@"currentTitle"]) {
-    [self onCurrentTitle:call result:result];
+  } else if ([[call method] isEqualToString:@"loadHTMLString"]) {
+    [self loadHTMLString:call result:result];
   } else if ([[call method] isEqualToString:@"evaluateJavascript"]) {
     [self onEvaluateJavaScript:call result:result];
   } else if ([[call method] isEqualToString:@"takeScreenshot"]) {
     [self onTakeScreenshot:call result:result];
   } else if ([[call method] isEqualToString:@"clearCache"]) {
     [self clearCache:result];
-<<<<<<< HEAD
-  } else if ([[call method] isEqualToString:@"loadHTMLString"]) {
-      [self loadHTMLString:call result:result];
-=======
   } else if ([[call method] isEqualToString:@"getTitle"]) {
     [self onGetTitle:result];
->>>>>>> bce2eb10
   } else {
     result(FlutterMethodNotImplemented);
   }
@@ -199,10 +194,6 @@
   } else {
     result(@"");
   }
-}
-
-- (void)onCurrentTitle:(FlutterMethodCall*)call result:(FlutterResult)result {
-  result([_webView title]);
 }
 
 - (void)onTakeScreenshot:(FlutterMethodCall*)call result:(FlutterResult)result {
@@ -255,7 +246,6 @@
   }
 }
 
-<<<<<<< HEAD
 - (void)loadHTMLString:(FlutterMethodCall*)call result:(FlutterResult)result {
   NSArray* arguments = [call arguments];
   if ([arguments[1] isKindOfClass:[NSString class]]) {
@@ -280,11 +270,11 @@
         _webView = nil;
         _channel = nil;
     }
-=======
+}
+
 - (void)onGetTitle:(FlutterResult)result {
   NSString* title = _webView.title;
   result(title);
->>>>>>> bce2eb10
 }
 
 // Returns nil when successful, or an error message when one or more keys are unknown.
